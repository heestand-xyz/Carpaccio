--- conflicted
+++ resolved
@@ -70,23 +70,14 @@
         
         let pathExtension = URL.pathExtension.lowercased()
         
-<<<<<<< HEAD
         if Image.RAWImageFileExtensions.contains(pathExtension)
         {
             //return RAWImageLoader(imageURL: URL, thumbnailScheme: .AlwaysDecodeFullImage)
-            cachedImageLoader = RAWImageLoader(imageURL: URL, thumbnailScheme: .decodeFullImageIfThumbnailTooSmall)
+            cachedImageLoader = RAWImageLoader(imageURL: URL, thumbnailScheme: .fullImageWhenTooSmallThumbnail)
         }
         else if Image.bakedImageFileExtensions.contains(pathExtension)
         {
-            cachedImageLoader = RAWImageLoader(imageURL: URL, thumbnailScheme: .decodeFullImageIfThumbnailTooSmall)
-=======
-        if Image.RAWImageFileExtensions.contains(pathExtension) {
-            self.imageLoader = RAWImageLoader(imageURL: URL, thumbnailScheme: .fullImageWhenTooSmallThumbnail)
-        }
-        else if Image.bakedImageFileExtensions.contains(pathExtension)
-        {
-            self.imageLoader = RAWImageLoader(imageURL: URL, thumbnailScheme: .fullImageWhenTooSmallThumbnail)
->>>>>>> e0bba1f9
+            cachedImageLoader = RAWImageLoader(imageURL: URL, thumbnailScheme: .fullImageWhenTooSmallThumbnail)
         }
         
         return cachedImageLoader
