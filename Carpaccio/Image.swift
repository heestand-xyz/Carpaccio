//
//  Image.swift
//  Trimmer
//
//  Created by Matias Piipari on 07/05/2016.
//  Copyright © 2016 Matias Piipari & Co. All rights reserved.
//

import Foundation
import QuartzCore

open class Image: Equatable, Hashable {
    
    public enum Error: Swift.Error {
        case noURL
        case noLoader
        case noFileExtension // FIXME: lift this restriction.
        case urlMissing
        case alreadyPreparing
        case alreadyPrepared
        case locationNotEnumerable(URL)
        case loadingFailed(underlyingError: Swift.Error)
        case noThumbnail(Image)
    }
    
    public let name: String
    public var thumbnailImage: BitmapImage? = nil
    public var fullImage: BitmapImage?

    public var size: CGSize {
        guard let size = self.metadata?.size else {
            return CGSize.zero
        }
        return size
    }
    
    public let URL: Foundation.URL?
    
    private var _directoryPath: String?
    public var directoryPath: String? {
        if let url = URL {
            if _directoryPath == nil {
                _directoryPath = url.deletingLastPathComponent().path
            }
            return _directoryPath
        }
        return nil
    }
    
    public let UUID: String = {
        return Foundation.UUID().uuidString
    }()
    
    public typealias MetadataHandler = (_ metadata: ImageMetadata) -> Void
    public typealias ErrorHandler = (_ error: Image.Error) -> Void
    
    public typealias DistanceFunction = (_ a:Image, _ b:Image)-> Double
    
    public init(image: BitmapImage, imageLoader:ImageLoaderProtocol)
    {
        self.fullImage = image
        self.cachedImageLoader = imageLoader
        self.URL = imageLoader.imageURL
        self.name = image.name() ?? "Untitled"
    }
    
    public init(URL: Foundation.URL, imageLoader:ImageLoaderProtocol? = nil) throws
    {
        self.URL = URL
        self.cachedImageLoader = imageLoader
        self.name = URL.lastPathComponent
        self.fullImage = nil
    }
    
    public var placeholderImage:BitmapImage {
        return BitmapImageUtility.image(named:"ImagePlaceholder")!
    }

    private var cachedImageLoader: ImageLoaderProtocol?
    
<<<<<<< HEAD
    public func clearCachedResources() {
        self.cachedImageLoader = nil
        self.fullImage = nil
        self.thumbnailImage = nil
=======
    open class func isBakedImage(at url: URL) -> Bool {
        let isBakedImage = Image.bakedImageFileExtensions.contains(url.pathExtension.lowercased())
        return isBakedImage
    }
    
    open class func isRAWImage(at url: URL) -> Bool {
        let isRAW = Image.RAWImageFileExtensions.contains(url.pathExtension.lowercased())
        return isRAW
    }
    
    open class func isImage(at url: URL) -> Bool {
        let isImage = isBakedImage(at: url) || isRAWImage(at: url)
        return isImage
>>>>>>> 6b45e7c4
    }
    
    open var imageLoader: ImageLoaderProtocol?
    {
        if let loader = cachedImageLoader {
            return loader
        }
        
        guard let url = self.URL else {
            return nil
        }
        
<<<<<<< HEAD
        let pathExtension = URL.pathExtension.lowercased()
        
        if Image.RAWImageFileExtensions.contains(pathExtension) ||
            Image.bakedImageFileExtensions.contains(pathExtension)
=======
        if Image.isRAWImage(at: url) {
            //return ImageLoader(imageURL: URL, thumbnailScheme: .AlwaysDecodeFullImage)
            cachedImageLoader = ImageLoader(imageURL: url, thumbnailScheme: .fullImageWhenTooSmallThumbnail)
        }
        else if Image.isBakedImage(at: url)
>>>>>>> 6b45e7c4
        {
            cachedImageLoader = ImageLoader(imageURL: url, thumbnailScheme: .fullImageWhenTooSmallThumbnail)
        }
        
        return cachedImageLoader
    }
    
    
    public lazy var metadata: ImageMetadata? = {
        let metadata = self.imageLoader?.imageMetadata
        return metadata
    }()
    
    public var presentedImage: BitmapImage {
        return self.fullImage ?? self.thumbnailImage ?? self.placeholderImage
    }
    
    @discardableResult public func fetchMetadata() -> Bool {
        return self.metadata != nil
    }

    public func fetchMetadata(_ store: Bool = true) throws -> ImageMetadata
    {
        // Previously the failure to have an image loader would silently cause a failure.
        // Here we create a temporary image loader for the purposes of metadata fetching,
        // if the image loader passed in as a property is not set.
        // This is necessary for at least the case where fetchMetadata is called with
        // Image is initialized with its init(URL: Foundation.URL) initializer.
        let loader = try { () throws -> ImageLoaderProtocol in
            if let loader = self.imageLoader {
                return loader
            }
            
            guard let URL = self.URL else {
                throw Error.noURL
            }
            
            let loader = ImageLoader(imageURL: URL, thumbnailScheme: .never)
            return loader
        }()
        
        let mdata = try loader.loadImageMetadata()
        if store {
            self.metadata = mdata
        }
        
        return mdata
    }
    
    public func fetchThumbnail(presentedHeight: CGFloat? = nil,
                               force: Bool = false,
                               store: Bool = true,
                               scaleFactor:CGFloat = 2.0) throws -> BitmapImage
    {
        if !force, let thumb = self.thumbnailImage {
            return thumb
        }
        
        guard let loader = self.imageLoader else {
            throw Error.noLoader
        }
        
        guard self.URL != nil else {
            throw Error.urlMissing
        }
        
        let maxDim = presentedHeight != nil ? CGSize(constrainHeight: presentedHeight! * scaleFactor) : nil

        let (thumbnailImage, imgMetadata) = try loader.loadThumbnailImage(maximumPixelDimensions: maxDim)
        
        if self.metadata == nil {
            self.metadata = imgMetadata
        }
        
        if store {
            self.thumbnailImage = thumbnailImage
        }
        
        return thumbnailImage
    }
    
    public func fetchFullSizeImage(presentedHeight: CGFloat? = nil,
                                   store: Bool = false,
                                   scaleFactor:CGFloat = 2.0) throws -> BitmapImage
    {
        guard self.URL != nil else {
            throw Error.urlMissing
        }
        
        let maxDimensions:CGSize? = {
            if let presentedHeight = presentedHeight {
                return CGSize(constrainHeight: presentedHeight * scaleFactor)
            }
            
            return nil
        }()
        
        var options = FullSizedImageLoadingOptions()
        options.maximumPixelDimensions = maxDimensions
        
        guard let loader = self.imageLoader else {
            throw Error.noLoader
        }
        
        let image: BitmapImage, metadata: ImageMetadata
        do {
            // looks ugly but I couldn't find a neater way to destructure into existing local variables.
            let (img, mdata) = try loader.loadFullSizeImage(options:options)
            image = img
            metadata = mdata
        }
        catch {
            throw Error.loadingFailed(underlyingError: error)
        }
        
        if self.metadata == nil {
            self.metadata = metadata
        }
        
        if store {
            self.fullImage = image
        }
        
        return image
    }
    
    public class var imageFileExtensions:Set<String> {
        var extensions = self.RAWImageFileExtensions
        extensions.formUnion(self.bakedImageFileExtensions)
        return extensions
    }
    
    public class var RAWImageFileExtensions:Set<String> {
        return Set(["arw", "nef", "cr2", "crw"])
    }

    public class var bakedImageFileExtensions:Set<String> {
        return Set(["jpg", "jpeg", "png", "tiff", "tif", "gif"])
    }
    
    public var hashValue: Int {
        return UUID.hashValue
    }
}

/*
public func == (lhs:Image, rhs:Image) -> Bool {
    return lhs.name == rhs.name
            && lhs.thumbnailImage === rhs.thumbnailImage
            && lhs.fullImage === rhs.fullImage
            && lhs.URL == rhs.URL
}
 */

public func == (lhs:Image, rhs:Image) -> Bool
{
    return lhs.URL == rhs.URL
}<|MERGE_RESOLUTION|>--- conflicted
+++ resolved
@@ -78,26 +78,25 @@
 
     private var cachedImageLoader: ImageLoaderProtocol?
     
-<<<<<<< HEAD
+    open class func isBakedImage(at url: URL) -> Bool {
+        let isBakedImage = Image.bakedImageFileExtensions.contains(url.pathExtension.lowercased())
+        return isBakedImage
+    }
+    
+    open class func isRAWImage(at url: URL) -> Bool {
+        let isRAW = Image.RAWImageFileExtensions.contains(url.pathExtension.lowercased())
+        return isRAW
+    }
+    
+    open class func isImage(at url: URL) -> Bool {
+        let isImage = isBakedImage(at: url) || isRAWImage(at: url)
+        return isImage
+    }
+
     public func clearCachedResources() {
         self.cachedImageLoader = nil
         self.fullImage = nil
         self.thumbnailImage = nil
-=======
-    open class func isBakedImage(at url: URL) -> Bool {
-        let isBakedImage = Image.bakedImageFileExtensions.contains(url.pathExtension.lowercased())
-        return isBakedImage
-    }
-    
-    open class func isRAWImage(at url: URL) -> Bool {
-        let isRAW = Image.RAWImageFileExtensions.contains(url.pathExtension.lowercased())
-        return isRAW
-    }
-    
-    open class func isImage(at url: URL) -> Bool {
-        let isImage = isBakedImage(at: url) || isRAWImage(at: url)
-        return isImage
->>>>>>> 6b45e7c4
     }
     
     open var imageLoader: ImageLoaderProtocol?
@@ -110,18 +109,9 @@
             return nil
         }
         
-<<<<<<< HEAD
-        let pathExtension = URL.pathExtension.lowercased()
-        
-        if Image.RAWImageFileExtensions.contains(pathExtension) ||
-            Image.bakedImageFileExtensions.contains(pathExtension)
-=======
         if Image.isRAWImage(at: url) {
-            //return ImageLoader(imageURL: URL, thumbnailScheme: .AlwaysDecodeFullImage)
             cachedImageLoader = ImageLoader(imageURL: url, thumbnailScheme: .fullImageWhenTooSmallThumbnail)
-        }
         else if Image.isBakedImage(at: url)
->>>>>>> 6b45e7c4
         {
             cachedImageLoader = ImageLoader(imageURL: url, thumbnailScheme: .fullImageWhenTooSmallThumbnail)
         }
